--- conflicted
+++ resolved
@@ -15,13 +15,9 @@
 
 import (
 	"bytes"
-<<<<<<< HEAD
-	"github.com/syndtr/goleveldb/leveldb/opt"
-=======
->>>>>>> a7e0161d
 	"testing"
 
-	"leveldb/opt"
+	"github.com/syndtr/goleveldb/leveldb/opt"
 )
 
 type writer struct {
